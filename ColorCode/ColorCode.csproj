﻿<?xml version="1.0" encoding="utf-8"?>
<Project ToolsVersion="3.5" DefaultTargets="Build" xmlns="http://schemas.microsoft.com/developer/msbuild/2003">
  <PropertyGroup>
    <Configuration Condition=" '$(Configuration)' == '' ">Debug</Configuration>
    <Platform Condition=" '$(Platform)' == '' ">AnyCPU</Platform>
    <ProductVersion>9.0.30729</ProductVersion>
    <SchemaVersion>2.0</SchemaVersion>
    <ProjectGuid>{37438935-D221-4FD8-A10E-4EC5356B0F94}</ProjectGuid>
    <OutputType>Library</OutputType>
    <AppDesignerFolder>Properties</AppDesignerFolder>
    <RootNamespace>ColorCode</RootNamespace>
    <AssemblyName>ColorCode</AssemblyName>
    <TargetFrameworkVersion>v3.5</TargetFrameworkVersion>
    <FileAlignment>512</FileAlignment>
  </PropertyGroup>
  <PropertyGroup Condition=" '$(Configuration)|$(Platform)' == 'Debug|AnyCPU' ">
    <DebugSymbols>true</DebugSymbols>
    <DebugType>full</DebugType>
    <Optimize>false</Optimize>
    <OutputPath>bin\Debug\</OutputPath>
    <DefineConstants>DEBUG;TRACE</DefineConstants>
    <ErrorReport>prompt</ErrorReport>
    <WarningLevel>4</WarningLevel>
    <DocumentationFile>bin\Debug\ColorCode.XML</DocumentationFile>
  </PropertyGroup>
  <PropertyGroup Condition=" '$(Configuration)|$(Platform)' == 'Release|AnyCPU' ">
    <DebugType>pdbonly</DebugType>
    <Optimize>true</Optimize>
    <OutputPath>bin\Release\</OutputPath>
    <DefineConstants>TRACE</DefineConstants>
    <ErrorReport>prompt</ErrorReport>
    <WarningLevel>4</WarningLevel>
  </PropertyGroup>
  <ItemGroup>
    <Reference Include="System" />
    <Reference Include="System.Core">
      <RequiredTargetFramework>3.5</RequiredTargetFramework>
    </Reference>
    <Reference Include="System.Data" />
    <Reference Include="System.Drawing" />
    <Reference Include="System.Web" />
    <Reference Include="System.XML" />
  </ItemGroup>
  <ItemGroup>
    <Compile Include="Common\Guard.cs" />
    <Compile Include="Common\ILanguageRepository.cs">
      <SubType>Code</SubType>
    </Compile>
    <Compile Include="Common\LanguageId.cs" />
    <Compile Include="Common\LanguageRepository.cs" />
    <Compile Include="Compilation\Languages\Asax.cs" />
    <Compile Include="Compilation\Languages\Aspx.cs" />
    <Compile Include="Compilation\Languages\AspxCs.cs">
      <SubType>Code</SubType>
    </Compile>
    <Compile Include="Compilation\Languages\AspxVb.cs">
      <SubType>Code</SubType>
    </Compile>
    <Compile Include="Compilation\Languages\Cpp.cs" />
    <Compile Include="Compilation\Languages\Css.cs" />
    <Compile Include="Compilation\Languages\Html.cs">
      <SubType>Code</SubType>
    </Compile>
    <Compile Include="Compilation\Languages\Java.cs" />
    <Compile Include="Compilation\Languages\JavaScript.cs">
      <SubType>Code</SubType>
    </Compile>
    <Compile Include="Compilation\Languages\Php.cs" />
<<<<<<< HEAD
    <Compile Include="Compilation\Languages\PowerShell.cs" />
=======
    <Compile Include="Compilation\RuleCaptures.cs" />
    <Compile Include="Compilation\RuleFormats.cs" />
>>>>>>> 64f20517
    <Compile Include="Compilation\Languages\Sql.cs">
      <SubType>Code</SubType>
    </Compile>
    <Compile Include="Compilation\Languages\VbDotNet.cs">
      <SubType>Code</SubType>
    </Compile>
    <Compile Include="Compilation\Languages\Xml.cs">
      <SubType>Code</SubType>
    </Compile>
    <Compile Include="Formatters.cs" />
    <Compile Include="Formatting\HtmlFormatter.cs" />
    <Compile Include="Parsing\Scope.cs" />
    <Compile Include="IFormatter.cs" />
    <Compile Include="Compilation\ILanguageCompiler.cs" />
    <Compile Include="Parsing\ILanguageParser.cs">
      <SubType>Code</SubType>
    </Compile>
    <Compile Include="Compilation\LanguageCompiler.cs" />
    <Compile Include="ILanguage.cs" />
    <Compile Include="Parsing\LanguageParser.cs" />
    <Compile Include="Compilation\Languages\CSharp.cs" />
    <Compile Include="IStyleSheet.cs" />
    <Compile Include="Compilation\Languages\Ashx.cs">
      <SubType>Code</SubType>
    </Compile>
    <Compile Include="LanguageRule.cs" />
    <Compile Include="ICodeColorizer.cs" />
    <Compile Include="CodeColorizer.cs" />
    <Compile Include="Common\ExtensionMethods.cs" />
    <Compile Include="Compilation\CompiledLanguage.cs" />
    <Compile Include="Languages.cs" />
    <Compile Include="Properties\AssemblyInfo.cs" />
    <Compile Include="..\GlobalAssemblyInfo.cs">
      <Link>Properties\GlobalAssemblyInfo.cs</Link>
    </Compile>
    <Compile Include="Style.cs" />
    <Compile Include="StyleDictionary.cs">
      <SubType>Code</SubType>
    </Compile>
    <Compile Include="Formatting\TextInsertion.cs" />
    <Compile Include="Common\ScopeName.cs" />
    <Compile Include="StyleSheets.cs" />
    <Compile Include="Styling\StyleSheets\DefaultStyleSheet.cs" />
  </ItemGroup>
  <Import Project="$(MSBuildToolsPath)\Microsoft.CSharp.targets" />
  <!-- To modify your build process, add your task inside one of the targets below and uncomment it. 
       Other similar extension points exist, see Microsoft.Common.targets.
  <Target Name="BeforeBuild">
  </Target>
  <Target Name="AfterBuild">
  </Target>
  -->
</Project><|MERGE_RESOLUTION|>--- conflicted
+++ resolved
@@ -1,127 +1,124 @@
-﻿<?xml version="1.0" encoding="utf-8"?>
-<Project ToolsVersion="3.5" DefaultTargets="Build" xmlns="http://schemas.microsoft.com/developer/msbuild/2003">
-  <PropertyGroup>
-    <Configuration Condition=" '$(Configuration)' == '' ">Debug</Configuration>
-    <Platform Condition=" '$(Platform)' == '' ">AnyCPU</Platform>
-    <ProductVersion>9.0.30729</ProductVersion>
-    <SchemaVersion>2.0</SchemaVersion>
-    <ProjectGuid>{37438935-D221-4FD8-A10E-4EC5356B0F94}</ProjectGuid>
-    <OutputType>Library</OutputType>
-    <AppDesignerFolder>Properties</AppDesignerFolder>
-    <RootNamespace>ColorCode</RootNamespace>
-    <AssemblyName>ColorCode</AssemblyName>
-    <TargetFrameworkVersion>v3.5</TargetFrameworkVersion>
-    <FileAlignment>512</FileAlignment>
-  </PropertyGroup>
-  <PropertyGroup Condition=" '$(Configuration)|$(Platform)' == 'Debug|AnyCPU' ">
-    <DebugSymbols>true</DebugSymbols>
-    <DebugType>full</DebugType>
-    <Optimize>false</Optimize>
-    <OutputPath>bin\Debug\</OutputPath>
-    <DefineConstants>DEBUG;TRACE</DefineConstants>
-    <ErrorReport>prompt</ErrorReport>
-    <WarningLevel>4</WarningLevel>
-    <DocumentationFile>bin\Debug\ColorCode.XML</DocumentationFile>
-  </PropertyGroup>
-  <PropertyGroup Condition=" '$(Configuration)|$(Platform)' == 'Release|AnyCPU' ">
-    <DebugType>pdbonly</DebugType>
-    <Optimize>true</Optimize>
-    <OutputPath>bin\Release\</OutputPath>
-    <DefineConstants>TRACE</DefineConstants>
-    <ErrorReport>prompt</ErrorReport>
-    <WarningLevel>4</WarningLevel>
-  </PropertyGroup>
-  <ItemGroup>
-    <Reference Include="System" />
-    <Reference Include="System.Core">
-      <RequiredTargetFramework>3.5</RequiredTargetFramework>
-    </Reference>
-    <Reference Include="System.Data" />
-    <Reference Include="System.Drawing" />
-    <Reference Include="System.Web" />
-    <Reference Include="System.XML" />
-  </ItemGroup>
-  <ItemGroup>
-    <Compile Include="Common\Guard.cs" />
-    <Compile Include="Common\ILanguageRepository.cs">
-      <SubType>Code</SubType>
-    </Compile>
-    <Compile Include="Common\LanguageId.cs" />
-    <Compile Include="Common\LanguageRepository.cs" />
-    <Compile Include="Compilation\Languages\Asax.cs" />
-    <Compile Include="Compilation\Languages\Aspx.cs" />
-    <Compile Include="Compilation\Languages\AspxCs.cs">
-      <SubType>Code</SubType>
-    </Compile>
-    <Compile Include="Compilation\Languages\AspxVb.cs">
-      <SubType>Code</SubType>
-    </Compile>
-    <Compile Include="Compilation\Languages\Cpp.cs" />
-    <Compile Include="Compilation\Languages\Css.cs" />
-    <Compile Include="Compilation\Languages\Html.cs">
-      <SubType>Code</SubType>
-    </Compile>
-    <Compile Include="Compilation\Languages\Java.cs" />
-    <Compile Include="Compilation\Languages\JavaScript.cs">
-      <SubType>Code</SubType>
-    </Compile>
-    <Compile Include="Compilation\Languages\Php.cs" />
-<<<<<<< HEAD
-    <Compile Include="Compilation\Languages\PowerShell.cs" />
-=======
-    <Compile Include="Compilation\RuleCaptures.cs" />
-    <Compile Include="Compilation\RuleFormats.cs" />
->>>>>>> 64f20517
-    <Compile Include="Compilation\Languages\Sql.cs">
-      <SubType>Code</SubType>
-    </Compile>
-    <Compile Include="Compilation\Languages\VbDotNet.cs">
-      <SubType>Code</SubType>
-    </Compile>
-    <Compile Include="Compilation\Languages\Xml.cs">
-      <SubType>Code</SubType>
-    </Compile>
-    <Compile Include="Formatters.cs" />
-    <Compile Include="Formatting\HtmlFormatter.cs" />
-    <Compile Include="Parsing\Scope.cs" />
-    <Compile Include="IFormatter.cs" />
-    <Compile Include="Compilation\ILanguageCompiler.cs" />
-    <Compile Include="Parsing\ILanguageParser.cs">
-      <SubType>Code</SubType>
-    </Compile>
-    <Compile Include="Compilation\LanguageCompiler.cs" />
-    <Compile Include="ILanguage.cs" />
-    <Compile Include="Parsing\LanguageParser.cs" />
-    <Compile Include="Compilation\Languages\CSharp.cs" />
-    <Compile Include="IStyleSheet.cs" />
-    <Compile Include="Compilation\Languages\Ashx.cs">
-      <SubType>Code</SubType>
-    </Compile>
-    <Compile Include="LanguageRule.cs" />
-    <Compile Include="ICodeColorizer.cs" />
-    <Compile Include="CodeColorizer.cs" />
-    <Compile Include="Common\ExtensionMethods.cs" />
-    <Compile Include="Compilation\CompiledLanguage.cs" />
-    <Compile Include="Languages.cs" />
-    <Compile Include="Properties\AssemblyInfo.cs" />
-    <Compile Include="..\GlobalAssemblyInfo.cs">
-      <Link>Properties\GlobalAssemblyInfo.cs</Link>
-    </Compile>
-    <Compile Include="Style.cs" />
-    <Compile Include="StyleDictionary.cs">
-      <SubType>Code</SubType>
-    </Compile>
-    <Compile Include="Formatting\TextInsertion.cs" />
-    <Compile Include="Common\ScopeName.cs" />
-    <Compile Include="StyleSheets.cs" />
-    <Compile Include="Styling\StyleSheets\DefaultStyleSheet.cs" />
-  </ItemGroup>
-  <Import Project="$(MSBuildToolsPath)\Microsoft.CSharp.targets" />
-  <!-- To modify your build process, add your task inside one of the targets below and uncomment it. 
-       Other similar extension points exist, see Microsoft.Common.targets.
-  <Target Name="BeforeBuild">
-  </Target>
-  <Target Name="AfterBuild">
-  </Target>
-  -->
+﻿<?xml version="1.0" encoding="utf-8"?>
+<Project ToolsVersion="3.5" DefaultTargets="Build" xmlns="http://schemas.microsoft.com/developer/msbuild/2003">
+  <PropertyGroup>
+    <Configuration Condition=" '$(Configuration)' == '' ">Debug</Configuration>
+    <Platform Condition=" '$(Platform)' == '' ">AnyCPU</Platform>
+    <ProductVersion>9.0.30729</ProductVersion>
+    <SchemaVersion>2.0</SchemaVersion>
+    <ProjectGuid>{37438935-D221-4FD8-A10E-4EC5356B0F94}</ProjectGuid>
+    <OutputType>Library</OutputType>
+    <AppDesignerFolder>Properties</AppDesignerFolder>
+    <RootNamespace>ColorCode</RootNamespace>
+    <AssemblyName>ColorCode</AssemblyName>
+    <TargetFrameworkVersion>v3.5</TargetFrameworkVersion>
+    <FileAlignment>512</FileAlignment>
+  </PropertyGroup>
+  <PropertyGroup Condition=" '$(Configuration)|$(Platform)' == 'Debug|AnyCPU' ">
+    <DebugSymbols>true</DebugSymbols>
+    <DebugType>full</DebugType>
+    <Optimize>false</Optimize>
+    <OutputPath>bin\Debug\</OutputPath>
+    <DefineConstants>DEBUG;TRACE</DefineConstants>
+    <ErrorReport>prompt</ErrorReport>
+    <WarningLevel>4</WarningLevel>
+    <DocumentationFile>bin\Debug\ColorCode.XML</DocumentationFile>
+  </PropertyGroup>
+  <PropertyGroup Condition=" '$(Configuration)|$(Platform)' == 'Release|AnyCPU' ">
+    <DebugType>pdbonly</DebugType>
+    <Optimize>true</Optimize>
+    <OutputPath>bin\Release\</OutputPath>
+    <DefineConstants>TRACE</DefineConstants>
+    <ErrorReport>prompt</ErrorReport>
+    <WarningLevel>4</WarningLevel>
+  </PropertyGroup>
+  <ItemGroup>
+    <Reference Include="System" />
+    <Reference Include="System.Core">
+      <RequiredTargetFramework>3.5</RequiredTargetFramework>
+    </Reference>
+    <Reference Include="System.Data" />
+    <Reference Include="System.Drawing" />
+    <Reference Include="System.Web" />
+    <Reference Include="System.XML" />
+  </ItemGroup>
+  <ItemGroup>
+    <Compile Include="Common\Guard.cs" />
+    <Compile Include="Common\ILanguageRepository.cs">
+      <SubType>Code</SubType>
+    </Compile>
+    <Compile Include="Common\LanguageId.cs" />
+    <Compile Include="Common\LanguageRepository.cs" />
+    <Compile Include="Compilation\Languages\Asax.cs" />
+    <Compile Include="Compilation\Languages\Aspx.cs" />
+    <Compile Include="Compilation\Languages\AspxCs.cs">
+      <SubType>Code</SubType>
+    </Compile>
+    <Compile Include="Compilation\Languages\AspxVb.cs">
+      <SubType>Code</SubType>
+    </Compile>
+    <Compile Include="Compilation\Languages\Cpp.cs" />
+    <Compile Include="Compilation\Languages\Css.cs" />
+    <Compile Include="Compilation\Languages\Html.cs">
+      <SubType>Code</SubType>
+    </Compile>
+    <Compile Include="Compilation\Languages\Java.cs" />
+    <Compile Include="Compilation\Languages\JavaScript.cs">
+      <SubType>Code</SubType>
+    </Compile>
+    <Compile Include="Compilation\Languages\Php.cs" />
+    <Compile Include="Compilation\Languages\PowerShell.cs" />
+    <Compile Include="Compilation\RuleCaptures.cs" />
+    <Compile Include="Compilation\RuleFormats.cs" />
+    <Compile Include="Compilation\Languages\Sql.cs">
+      <SubType>Code</SubType>
+    </Compile>
+    <Compile Include="Compilation\Languages\VbDotNet.cs">
+      <SubType>Code</SubType>
+    </Compile>
+    <Compile Include="Compilation\Languages\Xml.cs">
+      <SubType>Code</SubType>
+    </Compile>
+    <Compile Include="Formatters.cs" />
+    <Compile Include="Formatting\HtmlFormatter.cs" />
+    <Compile Include="Parsing\Scope.cs" />
+    <Compile Include="IFormatter.cs" />
+    <Compile Include="Compilation\ILanguageCompiler.cs" />
+    <Compile Include="Parsing\ILanguageParser.cs">
+      <SubType>Code</SubType>
+    </Compile>
+    <Compile Include="Compilation\LanguageCompiler.cs" />
+    <Compile Include="ILanguage.cs" />
+    <Compile Include="Parsing\LanguageParser.cs" />
+    <Compile Include="Compilation\Languages\CSharp.cs" />
+    <Compile Include="IStyleSheet.cs" />
+    <Compile Include="Compilation\Languages\Ashx.cs">
+      <SubType>Code</SubType>
+    </Compile>
+    <Compile Include="LanguageRule.cs" />
+    <Compile Include="ICodeColorizer.cs" />
+    <Compile Include="CodeColorizer.cs" />
+    <Compile Include="Common\ExtensionMethods.cs" />
+    <Compile Include="Compilation\CompiledLanguage.cs" />
+    <Compile Include="Languages.cs" />
+    <Compile Include="Properties\AssemblyInfo.cs" />
+    <Compile Include="..\GlobalAssemblyInfo.cs">
+      <Link>Properties\GlobalAssemblyInfo.cs</Link>
+    </Compile>
+    <Compile Include="Style.cs" />
+    <Compile Include="StyleDictionary.cs">
+      <SubType>Code</SubType>
+    </Compile>
+    <Compile Include="Formatting\TextInsertion.cs" />
+    <Compile Include="Common\ScopeName.cs" />
+    <Compile Include="StyleSheets.cs" />
+    <Compile Include="Styling\StyleSheets\DefaultStyleSheet.cs" />
+  </ItemGroup>
+  <Import Project="$(MSBuildToolsPath)\Microsoft.CSharp.targets" />
+  <!-- To modify your build process, add your task inside one of the targets below and uncomment it. 
+       Other similar extension points exist, see Microsoft.Common.targets.
+  <Target Name="BeforeBuild">
+  </Target>
+  <Target Name="AfterBuild">
+  </Target>
+  -->
 </Project>